--- conflicted
+++ resolved
@@ -1158,255 +1158,6 @@
     )
 
 
-<<<<<<< HEAD
-# JSON Schema description for the extraction output
-EXTRACTION_JSON_SCHEMA = """
-The output must be a valid JSON object with this structure:
-
-{
-  "defendant": {
-    "name": "string or null",
-    "alias": "string or null",
-    "place_of_birth": "string or null",
-    "date_of_birth": "YYYY-MM-DD or null",
-    "age": "integer or null",
-    "gender": "Laki-laki/Perempuan or null",
-    "citizenship": "string or null",
-    "address": {
-      "street": "string or null",
-      "rt_rw": "string or null",
-      "kelurahan": "string or null",
-      "kecamatan": "string or null",
-      "city": "string or null",
-      "province": "string or null",
-      "full_address": "string or null"
-    },
-    "religion": "string or null",
-    "occupation": "string or null",
-    "education": "string or null"
-  },
-  "legal_counsels": [
-    {
-      "name": "string or null",
-      "office_name": "string or null",
-      "office_address": "string or null"
-    }
-  ],
-  "court": {
-    "case_register_number": "string or null",
-    "verdict_number": "string or null",
-    "court_name": "string or null",
-    "court_level": "Pengadilan Negeri/Pengadilan Tinggi/Mahkamah Agung or null",
-    "province": "string or null",
-    "city": "string or null"
-  },
-  "court_personnel": {
-    "judges": [{"name": "string", "role": "Ketua Majelis/Hakim Anggota"}],
-    "prosecutors": ["string"],
-    "court_clerks": ["string"]
-  },
-  "indictment": {
-    "type": "Tunggal/Alternatif/Subsidiair/Kumulatif/Campuran or null",
-    "chronology": "string or null",
-    "crime_location": "string or null",
-    "crime_period": {
-      "start_date": "YYYY-MM-DD or null",
-      "end_date": "YYYY-MM-DD or null",
-      "description": "string or null"
-    },
-    "cited_articles": [
-      {
-        "article": "string",
-        "law_name": "string",
-        "law_number": "string or null",
-        "law_year": "integer or null",
-        "full_citation": "string"
-      }
-    ],
-    "defense_exception_status": "Ditolak/Diterima/Tidak Ada or null"
-  },
-  "prosecution_demand": {
-    "date": "YYYY-MM-DD or null",
-    "articles": [{"article": "string", "law_name": "string", "full_citation": "string"}],
-    "content": "string or null",
-    "prison_sentence_months": "float or null",
-    "prison_sentence_description": "string or null",
-    "fine_amount": "float or null",
-    "fine_subsidiary_confinement_months": "integer or null",
-    "restitution_amount": "float or null",
-    "restitution_subsidiary_type": "kurungan/penjara or null",
-    "restitution_subsidiary_duration_months": "integer or null"
-  },
-  "defense_strategy": {
-    "exception": {
-      "filed": "boolean or null",
-      "date": "YYYY-MM-DD or null",
-      "summary": "string or null",
-      "primary_arguments": [
-        {
-          "type": "competence/indictment_validity/procedure or null",
-          "description": "string or null",
-          "details": "string or null"
-        }
-      ],
-      "prosecutor_response": {
-        "date": "YYYY-MM-DD or null",
-        "summary": "string or null"
-      },
-      "court_interlocutory_ruling": {
-        "date": "YYYY-MM-DD or null",
-        "decision": "Diterima/Ditolak or null",
-        "reasoning": "string or null"
-      }
-    },
-    "plea": {
-      "date": "YYYY-MM-DD or null",
-      "submitted_by": ["string"],
-      "personal_plea": {
-        "filed": "boolean or null",
-        "summary": "string or null"
-      },
-      "legal_counsel_plea": {
-        "filed": "boolean or null",
-        "summary": "string or null",
-        "key_arguments": [
-          {
-            "point": "unsur_melawan_hukum/unsur_memperkaya_diri/procedural_flaws or null",
-            "argument": "string or null"
-          }
-        ],
-        "specific_requests": ["string"]
-      }
-    },
-    "rejoinders": {
-      "replik": {
-        "date": "YYYY-MM-DD or null",
-        "summary": "string or null"
-      },
-      "duplik": {
-        "date": "YYYY-MM-DD or null",
-        "summary": "string or null"
-      }
-    }
-  },
-  "legal_facts": {
-    "organizational_structure": ["string"],
-    "standard_procedures": ["string"],
-    "violations": ["string"],
-    "financial_irregularities": ["string"],
-    "witness_testimonies": ["string"],
-    "documentary_evidence": ["string"],
-    "other_facts": ["string"]
-  },
-  "judicial_considerations": {
-    "aggravating_factors": ["string"],
-    "mitigating_factors": ["string"]
-  },
-  "verdict": {
-    "number": "string or null",
-    "date": "YYYY-MM-DD or null",
-    "day": "string or null",
-    "year": "integer or null",
-    "result": "guilty/partially_guilty/not_guilty/acquitted or null",
-    "primary_charge_proven": "boolean or null",
-    "subsidiary_charge_proven": "boolean or null",
-    "proven_articles": [
-      {
-        "article": "Pasal X Ayat (Y)",
-        "law_name": "nama undang-undang",
-        "law_number": "string or null",
-        "law_year": "integer or null",
-        "full_citation": "kutipan lengkap pasal jo. juncto"
-      }
-    ],
-    "ruling_contents": ["string"],
-    "sentences": {
-      "imprisonment": {"duration_months": "integer or null", "description": "string or null"},
-      "fine": {"amount": "float or null", "subsidiary_confinement_months": "integer or null"},
-      "restitution": {
-        "amount": "float or null",
-        "already_paid": "float or null",
-        "remaining": "float or null",
-        "subsidiary_type": "kurungan/penjara or null",
-        "subsidiary_duration_months": "integer or null"
-      }
-    }
-  },
-  "state_loss": {
-    "auditor": "string or null",
-    "audit_report_number": "string or null",
-    "audit_report_date": "YYYY-MM-DD or null",
-    "indicted_amount": "float or null",
-    "proven_amount": "float or null",
-    "returned_amount": "float or null",
-    "remaining_due": "float or null",
-    "currency": "IDR",
-    "perpetrators_proceeds": [{"name": "string", "amount": "float", "role": "string"}]
-  },
-  "case_metadata": {
-    "crime_category": "string or null",
-    "crime_subcategory": "string or null",
-    "institution_involved": "string or null",
-    "related_cases": [
-      {"defendant_name": "string", "case_number": "string or null", "status": "string", "relationship": "string"}
-    ]
-  },
-  "legal_entity_analysis": {
-    "entity_registry": [
-      {
-        "id": "string (e.g., ENT_01)",
-        "name": "string or null",
-        "legal_form": "Instansi Pemerintah/PT/CV/Yayasan or null",
-        "sector": "string or null",
-        "role_in_case": "string or null",
-        "address": "string or null"
-      }
-    ],
-    "affiliations_map": [
-      {
-        "person_name": "string or null",
-        "related_entity_id": "string (reference to entity_registry.id)",
-        "position": "string or null",
-        "nature_of_relationship": "Struktural/Kepemilikan/Penugasan Resmi or null"
-      }
-    ]
-  },
-  "additional_case_data": {
-    "detention_history": [
-      {"stage": "string", "start_date": "YYYY-MM-DD", "end_date": "YYYY-MM-DD", "duration_days": "integer", "location": "string"}
-    ],
-    "lower_court_decision": {
-      "court_name": "string or null",
-      "verdict_number": "string or null",
-      "verdict_date": "YYYY-MM-DD or null",
-      "primary_charge_ruling": "string or null",
-      "subsidiary_charge_ruling": "string or null",
-      "sentence": {"imprisonment": "string", "fine": "string", "restitution": "string"}
-    },
-    "appeal_process": {
-      "applicant": "string or null",
-      "request_date": "YYYY-MM-DD or null",
-      "registration_date": "YYYY-MM-DD or null",
-      "notification_to_defendant": "YYYY-MM-DD or null",
-      "notification_to_prosecutor": "YYYY-MM-DD or null",
-      "memorandum_filed": "boolean or null",
-      "memorandum_date": "YYYY-MM-DD or null",
-      "contra_memorandum_filed": "boolean or null",
-      "contra_memorandum_date": "YYYY-MM-DD or null",
-      "judge_notes": "string or null"
-    },
-    "evidence_inventory": {
-      "returned_to_defendant": [{"item": "string", "recipient": "string", "condition": "string", "status": "string"}],
-      "returned_to_third_party": [{"item": "string", "recipient": "string", "condition": "string", "status": "string"}],
-      "confiscated_for_state": [{"item": "string", "recipient": "string", "condition": "string", "status": "string"}],
-      "destroyed": [{"item": "string", "recipient": "string", "condition": "string", "status": "string"}],
-      "attached_to_case_file": [{"item": "string", "recipient": "string", "condition": "string", "status": "string"}],
-      "used_in_other_case": [{"item": "string", "recipient": "string", "condition": "string", "status": "string"}]
-    }
-  },
-  "extraction_confidence": "float between 0.0 and 1.0"
-}
-=======
 def _get_extraction_json_schema() -> str:
     """
     Generate JSON schema from ExtractionResult model.
@@ -1430,7 +1181,6 @@
 - Monetary values must be numbers without currency symbols (e.g., 1000000000 not "Rp 1.000.000.000")
 - Prison sentences in months (e.g., "1 tahun 6 bulan" = 18)
 - extraction_confidence must be a float between 0.0 and 1.0
->>>>>>> 7263aaa5
 """
 
 # System prompt for extraction
